# src/backtesting/optimization/objective_function_evaluator.py
"""
Ce module défini ObjectiveFunctionEvaluator, la fonction objectif pour Optuna.
elle évalue un ensemble d'hyperparamètres (un "trial") en exécutant un backtest
et en retournant les métriques de performance qui servent d'objectifs pour
l'optimisation.
Refactorisé pour l'injection de dépendances, la mise en cache des évaluations,
et une meilleure gestion des erreurs.
"""
import logging
import time
import importlib
import uuid
import json # Pour hasher les dictionnaires de paramètres de manière stable
import hashlib # Pour générer les clés de cache
import traceback # Pour les traces d'erreur complètes
import contextlib # Pourrait être utilisé pour des context managers si besoin
import functools # Pour @functools.lru_cache ou d'autres décorateurs

from typing import Any, Dict, Optional, Tuple, List, Type, Union, TYPE_CHECKING, Callable, cast, Protocol
from dataclasses import dataclass, field
from datetime import datetime, timezone

import numpy as np
import pandas as pd
import optuna

if TYPE_CHECKING:
    from src.config.loader import AppConfig
    from src.config.definitions import ParamDetail, SimulationDefaults, StrategyParamsConfig
    from src.strategies.base import IStrategy # Utiliser l'interface
    from src.backtesting.core_simulator import BacktestRunner
    from src.core.interfaces import ICacheManager # Importer la vraie interface

# Imports depuis l'application
try:
    from src.config.definitions import ParamDetail, SimulationDefaults
    from src.backtesting.core_simulator import BacktestRunner
    from src.backtesting.performance_analyzer import calculate_performance_metrics_from_inputs
    from src.strategies.base import IStrategy # Utiliser l'interface IStrategy
    from src.backtesting.indicator_calculator import calculate_indicators_for_trial
    from src.core.interfaces import ICacheManager # Importer la vraie interface
except ImportError as e:
    logging.basicConfig(level=logging.ERROR)
    logging.getLogger(__name__).critical(
        f"ObjectiveFunctionEvaluator: Erreur d'importation critique: {e}. Vérifiez PYTHONPATH."
    )
    # Définir des placeholders si les imports échouent pour permettre le chargement du module
    class IStrategy: pass # type: ignore
    class ICacheManager: # type: ignore
        def get_or_compute(self, key: str, compute_func: Callable[[], Any], ttl: Optional[int] = None, metadata: Optional[Dict[str, Any]] = None) -> Any: return compute_func()
    raise

logger = logging.getLogger(__name__)

# --- Dataclass pour les résultats d'erreur ---
@dataclass
class ErrorResult:
    """Structure pour retourner les détails d'une erreur d'évaluation."""
    error_type: str
    message: str
    traceback_str: str
    context: Dict[str, Any] = field(default_factory=dict)
    timestamp_utc: str = field(default_factory=lambda: datetime.now(timezone.utc).isoformat())
    suggestions: List[str] = field(default_factory=list) # Suggestions pour résoudre l'erreur

# --- Implémentation Placeholder Simple (pour test si non injecté de l'extérieur) ---
class SimpleStrategyLoader(IStrategyLoader):
    """Chargeur de stratégie simple pour l'ObjectiveFunctionEvaluator."""
    def load_strategy(self,
                      strategy_name_key: str, # Nom de la config de stratégie (ex: "ma_crossover_strategy")
                      params_for_strategy: Dict[str, Any], # Paramètres du trial Optuna
                      strategy_script_ref: str, # Ex: "src/strategies/ma_crossover_strategy.py"
                      strategy_class_name: str, # Ex: "MaCrossoverStrategy"
                      pair_symbol: str
                     ) -> 'IStrategy':
        log_prefix_loader = f"[SimpleStrategyLoader][{strategy_name_key}]"
        logger.debug(f"{log_prefix_loader} Tentative de chargement de la stratégie '{strategy_class_name}' depuis '{strategy_script_ref}' avec params: {params_for_strategy}")
        
        # Convertir le chemin de script en chemin d'import Python
        # Ex: "src/strategies/my_strat.py" -> "src.strategies.my_strat"
        module_path_standardized = strategy_script_ref.replace('\\', '/').removesuffix('.py')
        parts = module_path_standardized.split('/')
        if parts and parts[0] != 'src': # S'assurer que ça commence par src si c'est un chemin relatif depuis la racine
            module_import_str = module_path_standardized.replace('/', '.')
            if not module_import_str.startswith('src.') and 'src.' in module_import_str: # ex: project_root/src/...
                module_import_str = f"src.{module_import_str.split('src.', 1)[-1]}"
            elif not module_import_str.startswith('src.'): # ex: strategies/my_strat
                 logger.warning(f"{log_prefix_loader} Chemin d'import '{module_import_str}' ne commence pas par 'src.'. Tentative d'import direct.")
        else: # ex: src/strategies/my_strat
            module_import_str = '.'.join(parts)
        
        try:
            module = importlib.import_module(module_import_str)
            StrategyClassImpl = getattr(module, strategy_class_name)
            
            # S'assurer que c'est bien une sous-classe de IStrategy (ou BaseStrategy si IStrategy n'est pas complètement défini)
            # from src.strategies.base import BaseStrategy # Import local pour ce check
            # if not issubclass(StrategyClassImpl, (IStrategy, BaseStrategy)): # type: ignore
            #     raise TypeError(f"La classe '{strategy_class_name}' n'hérite pas de IStrategy/BaseStrategy.")

            # strategy_name_key est le nom de la config (ex: "ma_crossover_strategy")
            # pair_symbol est la paire pour cette évaluation
            # params_for_strategy sont les hyperparamètres du trial Optuna
            instance = StrategyClassImpl(
                strategy_name=strategy_name_key, # Utiliser le nom de la config pour l'instance
                symbol=pair_symbol,
                params=params_for_strategy
            )
            logger.info(f"{log_prefix_loader} Stratégie '{strategy_class_name}' instanciée avec succès.")
            return instance
        except ModuleNotFoundError as e_mnfe:
            logger.error(f"{log_prefix_loader} ModuleNotFoundError pour '{module_import_str}': {e_mnfe}. Vérifiez PYTHONPATH et le chemin du script.", exc_info=True)
            raise
        except AttributeError as e_attr:
            logger.error(f"{log_prefix_loader} AttributeError: Classe '{strategy_class_name}' non trouvée dans module '{module_import_str}': {e_attr}", exc_info=True)
            raise
        except Exception as e_inst:
            logger.error(f"{log_prefix_loader} Erreur lors de l'instanciation de '{strategy_class_name}': {e_inst}", exc_info=True)
            raise

class SimpleErrorHandler(IErrorHandler):
    """Gestionnaire d'erreurs simple."""
    def handle_evaluation_error(self,
                                exception: Exception,
                                context: Dict[str, Any],
                                trial: Optional[optuna.Trial] = None
                               ) -> ErrorResult:
        error_type = type(exception).__name__
        message = str(exception)
        tb_str = traceback.format_exc()
        
        err_result = ErrorResult(
            error_type=error_type,
            message=message,
            traceback_str=tb_str,
            context=context
        )
        if isinstance(exception, optuna.exceptions.TrialPruned):
            err_result.suggestions.append("L'essai a été élagué, probablement en raison de performances intermédiaires insuffisantes ou de paramètres invalides.")
        elif "indicateur" in message.lower() or "indicator" in message.lower():
            err_result.suggestions.append("Vérifiez la configuration des indicateurs, les noms de colonnes sources, ou les paramètres des indicateurs.")
        elif "données" in message.lower() or "data" in message.lower():
            err_result.suggestions.append("Vérifiez la qualité et le format des données d'entrée (OHLCV).")
        
        if trial:
            trial.set_user_attr("error_details", err_result.message[:500]) # Limiter la taille pour Optuna
            trial.set_user_attr("error_type", err_result.error_type)
            
        logger.error(f"[SimpleErrorHandler] Erreur gérée: {error_type} - {message}. Contexte: {context}")
        logger.debug(f"[SimpleErrorHandler] Traceback complet:\n{tb_str}")
        return err_result


class ObjectiveFunctionEvaluator:
    """
    Fonction objectif pour Optuna. Évalue un ensemble d'hyperparamètres
    en exécutant un backtest et retourne les métriques de performance.
    Refactorisé pour l'injection de dépendances et la mise en cache.
    """
    def __init__(self,
                 strategy_name_key: str, # Ex: "ma_crossover_strategy"
                 strategy_config_dict: Dict[str, Any], # Contenu de StrategyParamsConfig
                 df_enriched_slice: pd.DataFrame,
                 optuna_objectives_config: Dict[str, Any], # {'names': [], 'directions': []}
                 pair_symbol: str,
                 symbol_info_data: Dict[str, Any], # pair_config de l'exchange
                 app_config: 'AppConfig',
                 run_id: str, # ID du WFOManager/Task
                 # Dépendances injectées
                 strategy_loader: IStrategyLoader,
                 cache_manager: ICacheManager,
                 error_handler: IErrorHandler,
                 is_oos_eval: bool = False,
                 is_trial_number_for_oos_log: Optional[int] = None
                ):
        self.strategy_name_key = strategy_name_key
        self.strategy_config_dict = strategy_config_dict
        self.df_enriched_slice = self._prepare_df(df_enriched_slice.copy())
        self.optuna_objectives_config = optuna_objectives_config
        self.pair_symbol = pair_symbol.upper()
        self.symbol_info_data = symbol_info_data
        self.app_config = app_config
        self.run_id = run_id
        self.is_oos_eval = is_oos_eval
        self.is_trial_number_for_oos_log = is_trial_number_for_oos_log

        self.strategy_loader = strategy_loader
        self.cache_manager = cache_manager
        self.error_handler = error_handler

        self.log_prefix = self._build_log_prefix()

        self.strategy_script_reference, self.strategy_class_name = self._validate_strategy_config()
        self.params_space_details = self._load_params_space_details()

        self.last_backtest_results: Optional[Dict[str, Any]] = None
        self._last_indicator_params_signature: Optional[str] = None
        self._last_prepared_df_with_indicators: Optional[pd.DataFrame] = None

        logger.info(f"{self.log_prefix} Initialisé. Données shape: {self.df_enriched_slice.shape}")

    def _build_log_prefix(self) -> str:
        """Construit le préfixe de log pour l'évaluateur."""
        oos_tag = 'OOS' if self.is_oos_eval else 'IS_Opt'
        trial_tag = f'[OrigIS_Trial:{self.is_trial_number_for_oos_log}]' if self.is_oos_eval and self.is_trial_number_for_oos_log is not None else ''
        return (
            f"[{self.strategy_name_key}/{self.pair_symbol}]"
            f"[Run:{self.run_id}]"
            f"[{oos_tag}]"
            f"{trial_tag}"
            f"[ObjFuncEvalV2]"
        )

    def _validate_strategy_config(self) -> Tuple[str, str]:
        """Valide la configuration de la stratégie et retourne la référence du script et le nom de la classe."""
        script_ref = self.strategy_config_dict.get('script_reference', '')
        class_name = self.strategy_config_dict.get('class_name', '')
        if not script_ref or not class_name:
            msg = f"'script_reference' ou 'class_name' manquant dans strategy_config_dict pour {self.strategy_name_key}."
            logger.critical(f"{self.log_prefix} {msg}")
            raise ValueError(msg)
        return script_ref, class_name

    def _load_params_space_details(self) -> Dict[str, ParamDetail]:
        """Charge les détails de l'espace des paramètres depuis la configuration."""
        params_space: Dict[str, ParamDetail] = {}
        raw_params_space = self.strategy_config_dict.get('params_space', {})
        if isinstance(raw_params_space, dict):
            for param_key, param_value_dict in raw_params_space.items():
                if isinstance(param_value_dict, dict):
                    try:
                        from src.config.definitions import ParamDetail # Import local pour éviter dépendance circulaire au niveau module
                        params_space[param_key] = ParamDetail(**param_value_dict)
                    except Exception as e_pd_create:
                        logger.error(f"{self.log_prefix} Erreur création ParamDetail pour '{param_key}': {e_pd_create}")
        return params_space

    def _prepare_df(self, df: pd.DataFrame) -> pd.DataFrame:
        """Prépare et standardise le DataFrame d'entrée."""
        if not isinstance(df.index, pd.DatetimeIndex):
            msg = "df_enriched_slice doit avoir un DatetimeIndex."
            logger.error(f"{self.log_prefix} {msg}")
            raise ValueError(msg)
        if df.index.tz is None:
            df.index = df.index.tz_localize('UTC')
        elif str(df.index.tz).upper() != 'UTC':
            df.index = df.index.tz_convert('UTC')
        if not df.index.is_monotonic_increasing:
            df.sort_index(inplace=True)
        if df.index.duplicated().any():
            df = df[~df.index.duplicated(keep='first')]
        return df

    def _generate_params_signature(self, params: Dict[str, Any], relevant_keys_prefix: Optional[List[str]] = None) -> str:
        """Génère une signature stable (hash) pour un sous-ensemble de paramètres."""
        if relevant_keys_prefix is None:
            relevant_keys_prefix = ["indicateur_frequence", "ma_", "atr_", "rsi_", "bbands_", "psar_"] # Exemples

        keys_for_signature = sorted([
            k for k in params
            if any(k.startswith(prefix) for prefix in relevant_keys_prefix)
        ])
        
        if not keys_for_signature: # Si aucun paramètre pertinent pour les indicateurs
            return "no_indicator_params"

        params_subset_for_signature = {k: params[k] for k in keys_for_signature}
        # Utiliser json.dumps avec sort_keys pour une représentation stable avant hachage
        params_str = json.dumps(params_subset_for_signature, sort_keys=True, default=str)
        return hashlib.sha256(params_str.encode('utf-8')).hexdigest()

    def _prepare_data_with_dynamic_indicators(self,
                                              strategy_instance: 'IStrategy',
                                              current_trial_params_for_indic_key: Dict[str, Any],
                                              trial_number_for_log: Optional[Union[int, str]] = None
                                             ) -> pd.DataFrame:
        """Prépare les données avec indicateurs, utilisant la mémoïsation si les paramètres d'indicateurs sont identiques."""
        eval_id_log = trial_number_for_log if trial_number_for_log is not None else "N/A"
        log_prefix_prep = f"{self.log_prefix}[EvalID:{eval_id_log}][PrepDataIndicators]"
        
        # Générer une signature pour les paramètres qui affectent les indicateurs
        current_indic_params_signature = self._generate_params_signature(current_trial_params_for_indic_key)

        if current_indic_params_signature == self._last_indicator_params_signature and \
           self._last_prepared_df_with_indicators is not None:
            logger.info(f"{log_prefix_prep} Paramètres d'indicateurs identiques au précédent. Utilisation du DataFrame préparé mémoïsé.")
            return self._last_prepared_df_with_indicators.copy() # Retourner une copie pour éviter modifications inattendues

        logger.info(f"{log_prefix_prep} Nouveaux paramètres d'indicateurs (ou premier run). Calcul des indicateurs...")
        
        # ... (logique existante de calculate_indicators_for_trial et strategy_instance._calculate_indicators) ...
        # Adapté pour utiliser strategy_instance et df_enriched_slice de self
        try:
            required_configs = strategy_instance.get_required_indicator_configs()
        except Exception as e_get_cfg:
            logger.error(f"{log_prefix_prep} Erreur get_required_indicator_configs(): {e_get_cfg}", exc_info=True)
            raise ValueError(f"Erreur get_required_indicator_configs: {e_get_cfg}") from e_get_cfg

        try:
            df_with_ta_indicators = calculate_indicators_for_trial(
                df_source_enriched=self.df_enriched_slice, # Utiliser le slice stocké
                required_indicator_configs=required_configs,
                cache_manager=self.cache_manager, # Passer le cache_manager au calculateur d'indicateurs
                log_prefix_context=f"[Trial:{eval_id_log}]"
            )
        except Exception as e_calc_indic_trial:
            logger.error(f"{log_prefix_prep} Erreur calculate_indicators_for_trial: {e_calc_indic_trial}", exc_info=True)
            raise ValueError(f"Erreur calculate_indicators_for_trial: {e_calc_indic_trial}") from e_calc_indic_trial

        if df_with_ta_indicators.empty:
            raise ValueError("calculate_indicators_for_trial a retourné un DataFrame vide.")
        
        try:
            df_final_for_simulation = strategy_instance._calculate_indicators(df_with_ta_indicators)
        except Exception as e_strat_calc:
            logger.error(f"{log_prefix_prep} Erreur strategy_instance._calculate_indicators(): {e_strat_calc}", exc_info=True)
            raise ValueError(f"Erreur strategy_instance._calculate_indicators: {e_strat_calc}") from e_strat_calc
        
        if df_final_for_simulation.empty:
            raise ValueError("strategy_instance._calculate_indicators() a retourné un DataFrame vide.")

        # Mettre à jour les informations de mémoïsation
        self._last_indicator_params_signature = current_indic_params_signature
        self._last_prepared_df_with_indicators = df_final_for_simulation.copy() # Stocker une copie

        logger.info(f"{log_prefix_prep} Préparation des données avec indicateurs terminée. Shape final: {df_final_for_simulation.shape}")
        return df_final_for_simulation


    def _perform_evaluation_for_trial(self, trial: optuna.Trial, trial_params: Dict[str, Any]) -> Union[float, Tuple[float, ...]]:
        """
        Contient la logique réelle d'évaluation d'un trial (chargement strat, prépa données, simu, métriques).
        Cette fonction est ce qui sera mis en cache par _evaluate_with_cache.
        """
        eval_id_log = self._get_eval_id_log(trial)
        current_log_prefix = f"{self.log_prefix}[Trial:{eval_id_log}][PerformEval]"

        strategy_instance = self._load_strategy(trial_params, current_log_prefix)
        df_for_simulation = self._prepare_simulation_data(strategy_instance, trial_params, eval_id_log, current_log_prefix)
<<<<<<< HEAD
        
        trades_log, equity_curve_df, oos_detailed_log = self._run_simulation(
            df_for_simulation, strategy_instance, trial_params, current_log_prefix
        )
        
        metrics = self._calculate_metrics(
            trades_log, equity_curve_df, df_for_simulation, eval_id_log, current_log_prefix
        )
        
=======
        
        trades_log, equity_curve_df, oos_detailed_log = self._run_simulation(
            df_for_simulation, strategy_instance, trial_params, current_log_prefix
        )
        
        metrics = self._calculate_metrics(
            trades_log, equity_curve_df, df_for_simulation, eval_id_log, current_log_prefix
        )
        
>>>>>>> 95abcb05
        if self.last_backtest_results: # self.last_backtest_results est mis à jour dans _run_simulation
            self.last_backtest_results["metrics"] = metrics.copy()

        return self._determine_objective_values(metrics)

    def _get_eval_id_log(self, trial: optuna.Trial) -> str:
        """Détermine l'ID de log pour l'évaluation en cours."""
        if self.is_oos_eval:
            return str(self.is_trial_number_for_oos_log) if self.is_trial_number_for_oos_log is not None else "N/A_OOS"
        return str(trial.number) if hasattr(trial, 'number') else "N/A_IS"

    def _load_strategy(self, trial_params: Dict[str, Any], log_prefix: str) -> 'IStrategy':
        """Charge l'instance de la stratégie."""
        time_start = time.perf_counter()
        try:
            strategy_instance = self.strategy_loader.load_strategy(
                strategy_name_key=self.strategy_name_key,
                params_for_strategy=trial_params,
                strategy_script_ref=self.strategy_script_reference,
                strategy_class_name=self.strategy_class_name,
                pair_symbol=self.pair_symbol
            )
        except Exception as e:
            logger.error(f"{log_prefix} Erreur chargement stratégie: {e}", exc_info=True)
            raise
        logger.info(f"{log_prefix} Stratégie chargée en {time.perf_counter() - time_start:.4f}s.")
        return strategy_instance

    def _prepare_simulation_data(self, strategy_instance: 'IStrategy', trial_params: Dict[str, Any], eval_id_log: str, log_prefix: str) -> pd.DataFrame:
        """Prépare les données pour la simulation, incluant les indicateurs."""
        time_start = time.perf_counter()
        try:
            df_for_simulation = self._prepare_data_with_dynamic_indicators(
                strategy_instance,
                trial_params,
                trial_number_for_log=eval_id_log
            )
            if df_for_simulation.empty or df_for_simulation[['open', 'high', 'low', 'close']].isnull().all().all():
                raise ValueError("Préparation des données a résulté en un DataFrame vide ou inutilisable.")
        except Exception as e:
            logger.error(f"{log_prefix} Erreur préparation données: {e}", exc_info=True)
            raise
        logger.info(f"{log_prefix} Données préparées en {time.perf_counter() - time_start:.4f}s.")
        return df_for_simulation

    def _run_simulation(self, df_for_simulation: pd.DataFrame, strategy_instance: 'IStrategy', trial_params: Dict[str, Any], log_prefix: str) -> Tuple[List[Dict[str, Any]], pd.DataFrame, List[Dict[str, Any]]]:
        """Exécute la simulation de backtesting."""
        sim_defaults: SimulationDefaults = self.app_config.global_config.simulation_defaults
        leverage_to_use = int(trial_params.get('margin_leverage', sim_defaults.margin_leverage))

        strategy_instance.set_trading_context(
            pair_config=self.symbol_info_data,
            is_futures=sim_defaults.is_futures_trading,
            leverage=leverage_to_use,
            initial_equity=sim_defaults.initial_capital,
            account_type=self.app_config.data_config.source_details.asset_type
        )

        simulator = BacktestRunner(
            df_ohlcv_with_indicators=df_for_simulation, strategy_instance=strategy_instance,
            initial_equity=sim_defaults.initial_capital, leverage=leverage_to_use,
            symbol=self.pair_symbol, pair_config=self.symbol_info_data,
            trading_fee_bps=sim_defaults.trading_fee_bps,
            slippage_config_dict=sim_defaults.slippage_config.__dict__,
            is_futures=sim_defaults.is_futures_trading, run_id=self.run_id,
            data_validator=self.app_config.data_validator_instance, # type: ignore
            cache_manager=self.cache_manager,
            event_dispatcher=self.app_config.event_dispatcher_instance, # type: ignore
            is_oos_simulation=self.is_oos_eval,
            verbosity=0 if not self.is_oos_eval else sim_defaults.backtest_verbosity
        )
        
        time_start = time.perf_counter()
        try:
            trades_log, equity_curve_df, _, oos_detailed_log = simulator.run_simulation()
            self.last_backtest_results = { # Mise à jour ici
                "params": trial_params, "trades": trades_log,
                "equity_curve_df": equity_curve_df,
                "oos_detailed_trades_log": oos_detailed_log,
                "metrics": {} 
            }
        except optuna.exceptions.TrialPruned as e_pruned:
            logger.info(f"{log_prefix} Trial élagué par BacktestRunner: {e_pruned}")
            raise
        except Exception as e:
            logger.error(f"{log_prefix} Erreur BacktestRunner: {e}", exc_info=True)
            raise
        logger.info(f"{log_prefix} Simulation terminée ({len(trades_log)} trades) en {time.perf_counter() - time_start:.4f}s.")
        return trades_log, equity_curve_df, oos_detailed_log

    def _calculate_metrics(self, trades_log: List[Dict[str, Any]], equity_curve_df: pd.DataFrame, df_for_simulation: pd.DataFrame, eval_id_log: str, log_prefix: str) -> Dict[str, Any]:
        """Calcule les métriques de performance."""
        sim_defaults = self.app_config.global_config.simulation_defaults
        equity_series = equity_curve_df['equity'] if not equity_curve_df.empty and 'equity' in equity_curve_df.columns else \
                        pd.Series([sim_defaults.initial_capital], index=[df_for_simulation.index.min() if not df_for_simulation.empty else pd.Timestamp.now(tz='UTC')])

        time_start = time.perf_counter()
        metrics = calculate_performance_metrics_from_inputs(
            trades_df=pd.DataFrame(trades_log), equity_curve_series=equity_series,
            initial_capital=sim_defaults.initial_capital,
            risk_free_rate_daily=(1 + sim_defaults.risk_free_rate)**(1/252) - 1,
            periods_per_year=252,
            cache_manager=self.cache_manager,
            base_cache_key_prefix=f"{self.log_prefix}_trial_{eval_id_log}_metrics"
        )
        metrics['Total Trades'] = metrics.get('Total Trades', len(trades_log))
        logger.info(f"{log_prefix} Métriques calculées en {time.perf_counter() - time_start:.4f}s.")
        return metrics

    def _determine_objective_values(self, metrics: Dict[str, Any]) -> Union[float, Tuple[float, ...]]:
        """Détermine les valeurs des objectifs pour Optuna à partir des métriques."""
        objective_values_list: List[float] = []
        obj_names = self.optuna_objectives_config.get('objectives_names', ["Total Net PnL USDC"])
        obj_dirs = self.optuna_objectives_config.get('objectives_directions', ["maximize"] * len(obj_names))

        for i, metric_name in enumerate(obj_names):
            value = metrics.get(metric_name)
            direction = obj_dirs[i].lower() if i < len(obj_dirs) and isinstance(obj_dirs[i], str) else "maximize"
            
            if value is not None and isinstance(value, (int, float)) and np.isfinite(value):
                objective_values_list.append(float(value))
            else:
                worst_val = -1e12 if direction == "maximize" else 1e12
                objective_values_list.append(worst_val)
        
        return tuple(objective_values_list) if len(objective_values_list) > 1 else objective_values_list[0]
        
    def _evaluate_with_cache(self, trial: optuna.Trial) -> Union[float, Tuple[float, ...]]:
        """Gère la mise en cache de l'évaluation complète du trial."""
        eval_id_log = (
            self.is_trial_number_for_oos_log
            if self.is_oos_eval
            else trial.number
            if hasattr(trial, 'number')
            else "N/A_OOS_FIXED"
        )
        current_log_prefix = f"{self.log_prefix}[Trial:{eval_id_log}][EvalWithCache]"

        # Utiliser les paramètres du trial pour la clé de cache
        # S'assurer que les params sont triés pour une clé stable
        params_for_key = trial.params.copy() if trial.params else {}
        if not params_for_key and self.is_oos_eval: # Pour OOS, trial.params peut être vide si on enqueued sans params
             # Dans ce cas, on ne peut pas vraiment utiliser trial.params pour la clé de cache.
             # La logique OOS devrait passer les params IS via user_attrs ou une autre méthode.
             # Pour l'instant, on suppose que si is_oos_eval, trial.params CONTIENT les params à évaluer.
             logger.error(f"{current_log_prefix} Évaluation OOS mais trial.params est vide. Impossible de générer une clé de cache ou d'évaluer.")
             raise ValueError("OOS evaluation requires params in trial.params for caching/evaluation.")


        # Ajouter d'autres éléments contextuels à la clé si nécessaire (ex: data slice fingerprint)
        # Pour l'instant, on se base principalement sur les paramètres du trial.
        # Un fingerprint du df_enriched_slice pourrait être ajouté pour plus de robustesse si les données changent.
        # df_fingerprint = hashlib.sha256(pd.util.hash_pandas_object(self.df_enriched_slice, index=True).values).hexdigest()
        
        key_material_dict = {
            "strategy_name": self.strategy_name_key,
            "pair_symbol": self.pair_symbol,
            "params": params_for_key,
            "is_oos": self.is_oos_eval,
            # "data_fingerprint": df_fingerprint # Optionnel
        }
        cache_key_str = json.dumps(key_material_dict, sort_keys=True, default=str)
        cache_key_hash = hashlib.sha256(cache_key_str.encode('utf-8')).hexdigest()
        logger.debug(f"{current_log_prefix} Clé de cache pour l'évaluation complète : {cache_key_hash}")

        # La fonction à exécuter si le cache est manquant ou expiré
        # Elle prend `trial` et `params_for_key`
        compute_evaluation_func = functools.partial(self._perform_evaluation_for_trial, trial=trial, trial_params=params_for_key)

        try:
            # Cache pour 1 heure (3600 secondes)
            cached_objectives = self.cache_manager.get_or_compute(
                key=cache_key_hash,
                compute_func=compute_evaluation_func, # type: ignore
                ttl=3600
            )
            logger.info(f"{current_log_prefix} Évaluation obtenue (cache ou calcul).")
            return cast(Union[float, Tuple[float, ...]], cached_objectives)

        except optuna.exceptions.TrialPruned as e_pruned_in_compute:
            logger.info(f"{current_log_prefix} Trial élagué pendant _perform_evaluation_for_trial (attrapé par _evaluate_with_cache): {e_pruned_in_compute}")
            raise # Renvoyer pour qu'Optuna le gère
        except Exception as e_eval:
            logger.error(f"{current_log_prefix} Erreur non gérée durant _perform_evaluation_for_trial (attrapé par _evaluate_with_cache): {e_eval}", exc_info=True)
            # Gérer l'erreur et retourner des valeurs pénalisantes
            # L'erreur est déjà loguée par _perform_evaluation_for_trial si elle y est attrapée.
            # Ici, c'est une double sécurité ou si _perform_evaluation_for_trial la renvoie.
            error_context = {"trial_params": params_for_key, "cache_key": cache_key_hash, "stage": "perform_evaluation"}
            self.error_handler.handle_evaluation_error(e_eval, error_context, trial)
            return self._get_worst_objective_values(f"Erreur critique durant _perform_evaluation: {e_eval}")


    def __call__(self, trial: optuna.Trial) -> Union[float, Tuple[float, ...]]:
        """Point d'entrée pour Optuna pour évaluer un trial."""
        time_start_call = time.perf_counter()
        eval_id_log = self._get_eval_id_log(trial)
        current_log_prefix = f"{self.log_prefix}[Trial:{eval_id_log}][__call__]"
        logger.info(f"{current_log_prefix} Démarrage de l'évaluation.")

        params_for_this_trial = self._get_params_for_trial(trial, current_log_prefix)
        if params_for_this_trial is None: # Indique une erreur de configuration ou un élagage précoce
            return self._get_worst_objective_values("Paramètres non déterminés pour le trial.")

        try:
            # `trial.params` est rempli par `_suggest_params_for_optuna_trial` (pour IS)
            # ou par `study.enqueue_trial` (pour OOS).
            # `_evaluate_with_cache` utilise `trial.params` pour la clé de cache.
            objective_values = self._evaluate_with_cache(trial)
            
            duration = time.perf_counter() - time_start_call
            logger.info(f"{current_log_prefix} Évaluation terminée en {duration:.4f}s. Objectifs: {objective_values}")
            return objective_values
        except optuna.exceptions.TrialPruned as e_pruned:
            logger.info(f"{current_log_prefix} Trial élagué: {e_pruned}")
            raise
        except Exception as e_main:
            logger.critical(f"{current_log_prefix} Erreur critique: {e_main}", exc_info=True)
            # Utiliser trial.params si disponible, sinon params_for_this_trial (qui pourrait être None)
            error_params = trial.params.copy() if trial.params else params_for_this_trial if params_for_this_trial is not None else {}
            self.error_handler.handle_evaluation_error(e_main, {"trial_params": error_params, "stage": "__call__"}, trial)
            return self._get_worst_objective_values(f"Erreur critique __call__: {e_main}")

    def _get_params_for_trial(self, trial: optuna.Trial, log_prefix: str) -> Optional[Dict[str, Any]]:
        """
        Détermine les paramètres pour le trial.
        Suggère si IS et non déjà présents, sinon utilise trial.params (pour OOS ou IS enqueued).
        Retourne None si une erreur survient ou si élagage nécessaire.
        """
        if not self.is_oos_eval and not trial.params: # Cas standard IS: Optuna suggère
            try:
                # _suggest_params_for_optuna_trial remplit trial.params et les retourne
                return self._suggest_params_for_optuna_trial(trial)
            except optuna.exceptions.TrialPruned:
                raise # Laisser Optuna gérer l'élagage
            except Exception as e_suggest:
                logger.error(f"{log_prefix} Erreur _suggest_params_for_optuna_trial: {e_suggest}", exc_info=True)
                self.error_handler.handle_evaluation_error(e_suggest, {"stage": "suggest_params_is", "params_space": self.params_space_details}, trial)
                # Pas besoin de retourner _get_worst_objective_values ici, car Optuna attrape l'exception
                # si on la relance, ou on peut retourner None pour indiquer un échec.
                # Mais comme on a déjà géré l'erreur et que Optuna va élaguer, on peut juste relancer.
                raise # Ou retourner None et laisser __call__ gérer la valeur de retour.
                # Pour la robustesse, si on ne relance pas, __call__ doit gérer le None.

        # Cas OOS ou IS avec params déjà fixés (ex: study.enqueue_trial)
        # trial.params devrait déjà être rempli.
        if not trial.params and self.is_oos_eval: # Erreur: OOS mais pas de params
            logger.error(f"{log_prefix} Évaluation OOS mais trial.params est vide. Impossible d'évaluer.")
            self.error_handler.handle_evaluation_error(ValueError("OOS eval: trial.params vide"), {"stage": "oos_params_check"}, trial)
            # Pourrait lever TrialPruned ici ou retourner None pour que __call__ gère.
            # Lever TrialPruned est plus direct pour Optuna.
            raise optuna.exceptions.TrialPruned("OOS eval: trial.params vide")
        
        return trial.params.copy() if trial.params else {}


    def _suggest_params_for_optuna_trial(self, trial: optuna.Trial) -> Dict[str, Any]:
        """Suggère les paramètres pour un trial Optuna (utilisé en mode IS)."""
        params_for_trial: Dict[str, Any] = {}
        log_prefix_suggest = f"{self.log_prefix}[Trial:{trial.number}][SuggestParamsOptuna]"

        if not self.params_space_details:
            self._handle_empty_params_space(trial, log_prefix_suggest) # Lève TrialPruned

        for param_name, p_detail in self.params_space_details.items():
            try:
                if p_detail.type == 'int':
                    params_for_trial[param_name] = trial.suggest_int(
                        param_name, 
                        int(p_detail.low) if p_detail.low is not None else 0,
                        int(p_detail.high) if p_detail.high is not None else (int(p_detail.low) if p_detail.low is not None else 0) + 1, # type: ignore
                        step=int(p_detail.step or 1)
                    )
                elif p_detail.type == 'float':
                    params_for_trial[param_name] = trial.suggest_float(
                        param_name,
                        float(p_detail.low) if p_detail.low is not None else 0.0,
                        float(p_detail.high) if p_detail.high is not None else (float(p_detail.low) if p_detail.low is not None else 0.0) + 1.0, # type: ignore
                        step=float(p_detail.step) if p_detail.step is not None else None,
                        log=p_detail.log_scale
                    )
                elif p_detail.type == 'categorical' and p_detail.choices:
                    params_for_trial[param_name] = trial.suggest_categorical(param_name, p_detail.choices)
                else:
                    # Gérer autres types ou fallback si nécessaire, ex: utiliser p_detail.default
                    if p_detail.default is not None:
                        params_for_trial[param_name] = p_detail.default # Suggérer comme constant si type inconnu mais défaut existe
                        logger.warning(f"{log_prefix_suggest} Type de paramètre '{p_detail.type}' pour '{param_name}' non géré. "
                                       f"Utilisation de la valeur par défaut: {p_detail.default}")
                    else:
                        logger.error(f"{log_prefix_suggest} Type de paramètre '{p_detail.type}' pour '{param_name}' non géré et pas de défaut.")
                        raise optuna.exceptions.TrialPruned(f"Type param non géré '{p_detail.type}' pour '{param_name}' sans défaut.")
            except Exception as e_sug_item:
                logger.error(f"{log_prefix_suggest} Erreur suggestion paramètre '{param_name}': {e_sug_item}", exc_info=True)
                if p_detail.default is not None:
                    params_for_trial[param_name] = p_detail.default
                    trial.set_user_attr(f"warning_suggest_{param_name}", f"Used ParamDetail default due to error: {e_sug_item}")
                else:
                    raise optuna.exceptions.TrialPruned(f"Échec suggestion pour {param_name}") from e_sug_item
        
        logger.debug(f"{log_prefix_suggest} Paramètres suggérés pour Optuna trial: {params_for_trial}")
        # Optuna stocke ces paramètres dans trial.params automatiquement après les appels à suggest_*.
        return params_for_trial

    def _handle_empty_params_space(self, trial: optuna.Trial, log_prefix_suggest: str):
        """Gère le cas où params_space_details est vide."""
        default_params = self.strategy_config_dict.get('default_params') or {}
        if not isinstance(default_params, dict): # Vérification supplémentaire
            trial.set_user_attr("failure_reason", "params_space vide et default_params n'est pas un dict.")
            raise optuna.exceptions.TrialPruned("params_space vide et default_params n'est pas un dict.")

        logger.warning(f"{log_prefix_suggest} params_space vide. Tentative d'utilisation de default_params: {default_params}")
        if not default_params: # Si default_params est aussi vide
            trial.set_user_attr("failure_reason", "params_space vide et pas de default_params.")
            raise optuna.exceptions.TrialPruned("params_space vide et pas de default_params.")

        # Si default_params existe, on pourrait essayer de les utiliser, mais Optuna attend des appels `trial.suggest_*`.
        # Il est plus sûr d'élaguer si l'espace n'est pas défini pour l'optimisation.
        trial.set_user_attr("failure_reason", "params_space vide. L'optimisation nécessite un params_space défini.")
        raise optuna.exceptions.TrialPruned("params_space vide. L'optimisation nécessite un params_space défini.")

    def _get_worst_objective_values(self, reason_for_worst: str) -> Union[float, Tuple[float, ...]]:
        """Retourne les pires valeurs possibles pour les objectifs configurés."""
        logger.warning(f"{self.log_prefix} Retour des pires valeurs d'objectif. Raison: {reason_for_worst}")
        
        obj_dirs: List[str] = self.optuna_objectives_config.get('objectives_directions', ['maximize'])
        num_objectives = len(self.optuna_objectives_config.get('objectives_names', ['']))
        
        if not obj_dirs or len(obj_dirs) != num_objectives:
            obj_dirs = ['maximize'] * num_objectives
            logger.warning(f"{self.log_prefix} Directions d'objectifs incohérentes ou manquantes. Utilisation de 'maximize' par défaut pour {num_objectives} objectifs.")

        worst_values_list = [
            -1e12 if d.lower() == "maximize" else 1e12 for d in obj_dirs
        ]
        
        # Cas spécial pour "Total Trades" si c'est un objectif de minimisation (peu probable mais géré)
        obj_names_list: List[str] = self.optuna_objectives_config.get('objectives_names', [])
        for i, obj_name in enumerate(obj_names_list):
            if "Total Trades" in obj_name and obj_dirs[i].lower() == "minimize":
                worst_values_list[i] = 1e9 # Un grand nombre de trades est mauvais si on minimise
            elif "Total Trades" in obj_name and obj_dirs[i].lower() == "maximize":
                 worst_values_list[i] = 0 # 0 trades est le pire si on maximise les trades (peu probable aussi)
            elif ("PnL" in obj_name or "Profit" in obj_name or "Equity" in obj_name) and obj_dirs[i].lower() == "maximize":
                 worst_values_list[i] = -1e12 # Très mauvais PnL
            elif ("Drawdown" in obj_name) and obj_dirs[i].lower() == "minimize": # Max Drawdown Pct est souvent minimisé
                 worst_values_list[i] = 100.0 # 100% drawdown est très mauvais
            elif ("Sharpe" in obj_name or "Sortino" in obj_name or "Calmar" in obj_name) and obj_dirs[i].lower() == "maximize":
                 worst_values_list[i] = -10.0 # Très mauvais ratio
                 
        return tuple(worst_values_list) if len(worst_values_list) > 1 else worst_values_list[0]
<|MERGE_RESOLUTION|>--- conflicted
+++ resolved
@@ -338,7 +338,6 @@
 
         strategy_instance = self._load_strategy(trial_params, current_log_prefix)
         df_for_simulation = self._prepare_simulation_data(strategy_instance, trial_params, eval_id_log, current_log_prefix)
-<<<<<<< HEAD
         
         trades_log, equity_curve_df, oos_detailed_log = self._run_simulation(
             df_for_simulation, strategy_instance, trial_params, current_log_prefix
@@ -348,17 +347,6 @@
             trades_log, equity_curve_df, df_for_simulation, eval_id_log, current_log_prefix
         )
         
-=======
-        
-        trades_log, equity_curve_df, oos_detailed_log = self._run_simulation(
-            df_for_simulation, strategy_instance, trial_params, current_log_prefix
-        )
-        
-        metrics = self._calculate_metrics(
-            trades_log, equity_curve_df, df_for_simulation, eval_id_log, current_log_prefix
-        )
-        
->>>>>>> 95abcb05
         if self.last_backtest_results: # self.last_backtest_results est mis à jour dans _run_simulation
             self.last_backtest_results["metrics"] = metrics.copy()
 
